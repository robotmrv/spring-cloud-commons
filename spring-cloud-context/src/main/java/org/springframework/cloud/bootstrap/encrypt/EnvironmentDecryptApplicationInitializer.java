/*
 * Copyright 2012-2019 the original author or authors.
 *
 * Licensed under the Apache License, Version 2.0 (the "License");
 * you may not use this file except in compliance with the License.
 * You may obtain a copy of the License at
 *
 *      http://www.apache.org/licenses/LICENSE-2.0
 *
 * Unless required by applicable law or agreed to in writing, software
 * distributed under the License is distributed on an "AS IS" BASIS,
 * WITHOUT WARRANTIES OR CONDITIONS OF ANY KIND, either express or implied.
 * See the License for the specific language governing permissions and
 * limitations under the License.
 */

package org.springframework.cloud.bootstrap.encrypt;

import java.util.ArrayList;
import java.util.Collections;
import java.util.LinkedHashMap;
import java.util.LinkedHashSet;
import java.util.List;
import java.util.Map;
import java.util.Set;
import java.util.regex.Pattern;

import org.apache.commons.logging.Log;
import org.apache.commons.logging.LogFactory;

import org.springframework.cloud.bootstrap.BootstrapApplicationListener;
import org.springframework.cloud.context.environment.EnvironmentChangeEvent;
import org.springframework.context.ApplicationContext;
import org.springframework.context.ApplicationContextInitializer;
import org.springframework.context.ConfigurableApplicationContext;
import org.springframework.core.Ordered;
import org.springframework.core.env.CompositePropertySource;
import org.springframework.core.env.ConfigurableEnvironment;
import org.springframework.core.env.EnumerablePropertySource;
import org.springframework.core.env.MutablePropertySources;
import org.springframework.core.env.PropertySource;
import org.springframework.core.env.PropertySources;
import org.springframework.core.env.SystemEnvironmentPropertySource;
import org.springframework.security.crypto.encrypt.TextEncryptor;

/**
 * Decrypts properties from the environment and inserts them with high priority so they
 * override the encrypted values.
 *
 * @author Dave Syer
 *
 */
public class EnvironmentDecryptApplicationInitializer implements
		ApplicationContextInitializer<ConfigurableApplicationContext>, Ordered {

	/**
	 * Name of the decrypted property source.
	 */
	public static final String DECRYPTED_PROPERTY_SOURCE_NAME = "decrypted";

	/**
	 * Name of the decrypted bootstrap property source.
	 */
	public static final String DECRYPTED_BOOTSTRAP_PROPERTY_SOURCE_NAME = "decryptedBootstrap";

	private static final Pattern COLLECTION_PROPERTY = Pattern
			.compile("(\\S+)?\\[(\\d+)\\](\\.\\S+)?");

	private static Log logger = LogFactory
			.getLog(EnvironmentDecryptApplicationInitializer.class);

	private int order = Ordered.HIGHEST_PRECEDENCE + 15;

	private TextEncryptor encryptor;

	private boolean failOnError = true;

	public EnvironmentDecryptApplicationInitializer(TextEncryptor encryptor) {
		this.encryptor = encryptor;
	}

	/**
	 * Strategy to determine how to handle exceptions during decryption.
	 * @param failOnError The flag value (default true).
	 */
	public void setFailOnError(boolean failOnError) {
		this.failOnError = failOnError;
	}

	@Override
	public int getOrder() {
		return this.order;
	}

	public void setOrder(int order) {
		this.order = order;
	}

	@Override
	public void initialize(ConfigurableApplicationContext applicationContext) {

		ConfigurableEnvironment environment = applicationContext.getEnvironment();
		MutablePropertySources propertySources = environment.getPropertySources();

		Set<String> found = new LinkedHashSet<>();
		Map<String, Object> map = decrypt(propertySources);
		if (!map.isEmpty()) {
			// We have some decrypted properties
			found.addAll(map.keySet());
			insert(applicationContext, new SystemEnvironmentPropertySource(
					DECRYPTED_PROPERTY_SOURCE_NAME, map));
		}
		PropertySource<?> bootstrap = propertySources
				.get(BootstrapApplicationListener.BOOTSTRAP_PROPERTY_SOURCE_NAME);
		if (bootstrap != null) {
			map = decrypt(bootstrap);
			if (!map.isEmpty()) {
				found.addAll(map.keySet());
				insert(applicationContext, new SystemEnvironmentPropertySource(
						DECRYPTED_BOOTSTRAP_PROPERTY_SOURCE_NAME, map));
			}
		}
		if (!found.isEmpty()) {
			ApplicationContext parent = applicationContext.getParent();
			if (parent != null) {
				// The parent is actually the bootstrap context, and it is fully
				// initialized, so we can fire an EnvironmentChangeEvent there to rebind
				// @ConfigurationProperties, in case they were encrypted.
				parent.publishEvent(new EnvironmentChangeEvent(parent, found));
			}

		}
	}

	private void insert(ApplicationContext applicationContext,
			PropertySource<?> propertySource) {
		ApplicationContext parent = applicationContext;
		while (parent != null) {
			if (parent.getEnvironment() instanceof ConfigurableEnvironment) {
				ConfigurableEnvironment mutable = (ConfigurableEnvironment) parent
						.getEnvironment();
				insert(mutable.getPropertySources(), propertySource);
			}
			parent = parent.getParent();
		}
	}

	private void insert(MutablePropertySources propertySources,
			PropertySource<?> propertySource) {
		if (propertySources
				.contains(BootstrapApplicationListener.BOOTSTRAP_PROPERTY_SOURCE_NAME)) {
			if (DECRYPTED_BOOTSTRAP_PROPERTY_SOURCE_NAME
					.equals(propertySource.getName())) {
				propertySources.addBefore(
						BootstrapApplicationListener.BOOTSTRAP_PROPERTY_SOURCE_NAME,
						propertySource);
			}
			else {
				propertySources.addAfter(
						BootstrapApplicationListener.BOOTSTRAP_PROPERTY_SOURCE_NAME,
						propertySource);
			}
		}
		else {
			propertySources.addFirst(propertySource);
		}
	}

	public Map<String, Object> decrypt(PropertySources propertySources) {
		Map<String, Object> overrides = new LinkedHashMap<>();
		List<PropertySource<?>> sources = new ArrayList<>();
		for (PropertySource<?> source : propertySources) {
			sources.add(0, source);
		}
		for (PropertySource<?> source : sources) {
			decrypt(source, overrides);
		}
		return overrides;
	}

	private Map<String, Object> decrypt(PropertySource<?> source) {
		Map<String, Object> overrides = new LinkedHashMap<>();
		decrypt(source, overrides);
		return overrides;
	}

<<<<<<< HEAD
	private void collectEncryptedProperties(PropertySource<?> source,
			Map<String, Object> overrides) {
=======
	private static final Pattern COLLECTION_PROPERTY = Pattern
			.compile("(\\S+)?\\[(\\d+)\\](\\.\\S+)?");

	private void decrypt(PropertySource<?> source, Map<String, Object> overrides) {
>>>>>>> 4413f136

		if (source instanceof CompositePropertySource) {
			List<PropertySource<?>> propertySources = new ArrayList<>(
					((CompositePropertySource) source).getPropertySources());
			Collections.reverse(propertySources);

			for (PropertySource<?> nested : propertySources) {
				collectEncryptedProperties(nested, overrides);
			}

		}
		else if (source instanceof EnumerablePropertySource) {
			Map<String, Object> otherCollectionProperties = new LinkedHashMap<>();
			boolean sourceHasDecryptedCollection = false;

			EnumerablePropertySource<?> enumerable = (EnumerablePropertySource<?>) source;
			for (String key : enumerable.getPropertyNames()) {
				Object property = source.getProperty(key);
				if (property != null) {
					String value = property.toString();
					if (value.startsWith("{cipher}")) {
						value = value.substring("{cipher}".length());
						try {
							value = this.encryptor.decrypt(value);
							if (logger.isDebugEnabled()) {
								logger.debug("Decrypted: key=" + key);
							}
						}
						catch (Exception e) {
							String message = "Cannot decrypt: key=" + key;
							if (this.failOnError) {
								throw new IllegalStateException(message, e);
							}
							if (logger.isDebugEnabled()) {
								logger.warn(message, e);
							}
							else {
								logger.warn(message);
							}
							// Set value to empty to avoid making a password out of the
							// cipher text
							value = "";
						}
						overrides.put(key, value);
						if (COLLECTION_PROPERTY.matcher(key).matches()) {
							sourceHasDecryptedCollection = true;
						}
					}
					else if (COLLECTION_PROPERTY.matcher(key).matches()) {
						// put non-ecrypted properties so merging of index properties
						// happens correctly
						otherCollectionProperties.put(key, value);
					}
				}
			}
			// copy all indexed properties even if not encrypted
			if (sourceHasDecryptedCollection && !otherCollectionProperties.isEmpty()) {
				overrides.putAll(otherCollectionProperties);
			}

		}
<<<<<<< HEAD
=======
		else if (source instanceof CompositePropertySource) {

			for (PropertySource<?> nested : ((CompositePropertySource) source)
					.getPropertySources()) {
				decrypt(nested, overrides);
			}

		}

>>>>>>> 4413f136
	}

}<|MERGE_RESOLUTION|>--- conflicted
+++ resolved
@@ -17,7 +17,6 @@
 package org.springframework.cloud.bootstrap.encrypt;
 
 import java.util.ArrayList;
-import java.util.Collections;
 import java.util.LinkedHashMap;
 import java.util.LinkedHashSet;
 import java.util.List;
@@ -184,27 +183,9 @@
 		return overrides;
 	}
 
-<<<<<<< HEAD
-	private void collectEncryptedProperties(PropertySource<?> source,
-			Map<String, Object> overrides) {
-=======
-	private static final Pattern COLLECTION_PROPERTY = Pattern
-			.compile("(\\S+)?\\[(\\d+)\\](\\.\\S+)?");
-
 	private void decrypt(PropertySource<?> source, Map<String, Object> overrides) {
->>>>>>> 4413f136
-
-		if (source instanceof CompositePropertySource) {
-			List<PropertySource<?>> propertySources = new ArrayList<>(
-					((CompositePropertySource) source).getPropertySources());
-			Collections.reverse(propertySources);
-
-			for (PropertySource<?> nested : propertySources) {
-				collectEncryptedProperties(nested, overrides);
-			}
-
-		}
-		else if (source instanceof EnumerablePropertySource) {
+
+		if (source instanceof EnumerablePropertySource) {
 			Map<String, Object> otherCollectionProperties = new LinkedHashMap<>();
 			boolean sourceHasDecryptedCollection = false;
 
@@ -254,8 +235,6 @@
 			}
 
 		}
-<<<<<<< HEAD
-=======
 		else if (source instanceof CompositePropertySource) {
 
 			for (PropertySource<?> nested : ((CompositePropertySource) source)
@@ -265,7 +244,6 @@
 
 		}
 
->>>>>>> 4413f136
 	}
 
 }