package org.springframework.cloud.client.discovery.simple;

import java.net.URI;
import java.util.HashMap;
import java.util.LinkedHashMap;
import java.util.List;
import java.util.Map;

import javax.annotation.PostConstruct;

import org.springframework.boot.context.properties.ConfigurationProperties;
import org.springframework.cloud.client.ServiceInstance;
import org.springframework.core.Ordered;

/**
 * Properties to hold the details of a
 * {@link org.springframework.cloud.client.discovery.DiscoveryClient} service instances
 * for a given service.
<<<<<<< HEAD
 * It also holds the user-configurable order that will be used to establish the
 * precedence of this client in the list of clients
 * used by {@link org.springframework.cloud.client.discovery.composite.CompositeDiscoveryClient}.
=======
>>>>>>> 1d646290
 *
 * @author Biju Kunjummen
 * @author Olga Maciaszek-Sharma
 */

@ConfigurationProperties(prefix = "spring.cloud.discovery.client.simple")
public class SimpleDiscoveryProperties {
	private Map<String, List<SimpleServiceInstance>> instances = new HashMap<>();

	/**
	 * The properties of the local instance (if it exists). Users should set these
	 * properties explicitly if they are exporting data (e.g. metrics) that need to be
	 * identified by the service instance.
	 */
	private SimpleServiceInstance local = new SimpleServiceInstance();

	private int order = Ordered.LOWEST_PRECEDENCE;

	public Map<String, List<SimpleServiceInstance>> getInstances() {
		return this.instances;
	}

	public void setInstances(Map<String, List<SimpleServiceInstance>> instances) {
		this.instances = instances;
	}

	public SimpleServiceInstance getLocal() {
		return this.local;
	}

	public int getOrder() {
		return this.order;
	}

	public void setOrder(int order) {
		this.order = order;
	}

	@PostConstruct
	public void init() {
		for (String key : this.instances.keySet()) {
			for (SimpleServiceInstance instance : this.instances.get(key)) {
				instance.setServiceId(key);
			}
		}
	}

	public static class SimpleServiceInstance implements ServiceInstance {

		/**
		 * The URI of the service instance. Will be parsed to extract the scheme, host,
     * and port.
		 */
		private URI uri;
		private String host;
		private int port;
		private boolean secure;
		/**
		 * Metadata for the service instance. Can be used by discovery clients to modify
		 * their behaviour per instance, e.g. when load balancing.
		 */
		private Map<String, String> metadata = new LinkedHashMap<>();
		/**
		 * The identifier or name for the service. Multiple instances might share the same
		 * service ID.
		 */
		private String serviceId;

		public SimpleServiceInstance() {
		}

		public SimpleServiceInstance(URI uri) {
			setUri(uri);
		}

		public void setUri(URI uri) {
			this.uri = uri;
			this.host = this.uri.getHost();
			this.port = this.uri.getPort();
			String scheme = this.uri.getScheme();
			if ("https".equals(scheme)) {
				this.secure = true;
			}
		}

		@Override
		public String getServiceId() {
			return this.serviceId;
		}

		public void setServiceId(String id) {
			this.serviceId = id;
		}

		@Override
		public String getHost() {
			return this.host;
		}

		@Override
		public int getPort() {
			return this.port;
		}

		@Override
		public boolean isSecure() {
			return this.secure;
		}

		@Override
		public URI getUri() {
			return this.uri;
		}

		@Override
		public Map<String, String> getMetadata() {
			return this.metadata;
		}
	}
}<|MERGE_RESOLUTION|>--- conflicted
+++ resolved
@@ -16,12 +16,9 @@
  * Properties to hold the details of a
  * {@link org.springframework.cloud.client.discovery.DiscoveryClient} service instances
  * for a given service.
-<<<<<<< HEAD
  * It also holds the user-configurable order that will be used to establish the
  * precedence of this client in the list of clients
  * used by {@link org.springframework.cloud.client.discovery.composite.CompositeDiscoveryClient}.
-=======
->>>>>>> 1d646290
  *
  * @author Biju Kunjummen
  * @author Olga Maciaszek-Sharma
